--- conflicted
+++ resolved
@@ -11,17 +11,8 @@
     "lint": "eslint .",
     "preview": "vite preview",
     "start:prod": "cross-env NODE_ENV=production electron dist-electron/main.cjs",
-<<<<<<< HEAD
-<<<<<<< HEAD
     "agent:serve": "tsx src/agent/web_server.ts",
     "tunnel": "node scripts/tunnel.mjs"
-=======
-    "agent:serve": "ts-node-esm src/agent/web_server.ts"
->>>>>>> origin/main
-=======
-    "agent:serve": "tsx src/agent/web_server.ts",
-    "tunnel": "node scripts/tunnel.mjs"
->>>>>>> af9ebb75
   },
   "dependencies": {
     "@langchain/core": "^0.3.26",
